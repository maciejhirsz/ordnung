--- conflicted
+++ resolved
@@ -207,17 +207,12 @@
     {
         let hash = hash_key(key);
 
-<<<<<<< HEAD
-        match self.find(key, hash) {
+        match self.find(hash) {
             Hit(idx) => {
                 let node = unsafe { self.store.get_unchecked(idx) };
 
                 node.value.as_ref()
             },
-=======
-        match self.find(hash) {
-            Hit(idx) => Some(unsafe { &self.store.get_unchecked(idx).value }),
->>>>>>> 65b8964f
             Miss(_) => None,
         }
     }
@@ -246,17 +241,11 @@
     {
         let hash = hash_key(key);
 
-<<<<<<< HEAD
-        match self.find(key, hash) {
+        match self.find(hash) {
             Hit(idx) => unsafe {
                 self.store.get_unchecked_mut(idx).value.as_mut()
             },
             Miss(_) => None,
-=======
-        match self.find(hash) {
-            Hit(_) => true,
-            Miss(_) => false,
->>>>>>> 65b8964f
         }
     }
 
@@ -282,15 +271,9 @@
     {
         let hash = hash_key(key);
 
-<<<<<<< HEAD
-        match self.find(key, hash) {
-            Hit(_) => true,
+        match self.find(hash) {
+            Hit(idx) => unsafe { self.store.get_unchecked(idx).value.is_some() },
             Miss(_) => false,
-=======
-        match self.find(hash) {
-            Hit(idx) => Some(unsafe { &mut self.store.get_unchecked_mut(idx).value }),
-            Miss(_) => None,
->>>>>>> 65b8964f
         }
     }
 
@@ -303,8 +286,7 @@
     {
         let hash = hash_key(&key);
 
-<<<<<<< HEAD
-        match self.find(&key, hash) {
+        match self.find(hash) {
             Hit(idx) => {
                 let node = unsafe { self.store.get_unchecked_mut(idx) };
 
@@ -314,10 +296,6 @@
 
                 node.value.as_mut().unwrap()
             },
-=======
-        match self.find(hash) {
-            Hit(idx) => &mut self.store[idx].value,
->>>>>>> 65b8964f
             Miss(parent) => {
                 let idx = self.store.len();
 
@@ -355,38 +333,11 @@
     {
         let hash = hash_key(key);
 
-<<<<<<< HEAD
-        match self.find(key, hash) {
+        match self.find(hash) {
             Hit(idx) => unsafe {
                 self.store.get_unchecked_mut(idx).value.take()
             },
             Miss(_) => return None,
-=======
-        let index = match self.find(hash) {
-            Hit(idx) => idx,
-            Miss(_) => return None,
-        };
-
-        // Removing a node would screw the tree badly, it's easier to just
-        // recreate it.
-        let mut removed = None;
-        let capacity = self.store.len();
-        let old = mem::replace(&mut self.store, Vec::with_capacity(capacity));
-
-        for (i, Node { key, value, hash, .. }) in old.into_iter().enumerate() {
-            if i == index {
-                // Rust doesn't like us moving things from `node`, even if
-                // it is owned. Replace fixes that.
-                removed = Some(value);
-            } else {
-                // Faster than .insert() since we can avoid hashing
-                if let Miss(Some(parent)) = self.find(hash) {
-                    parent.set(NonZeroU32::new(self.store.len() as u32));
-                }
-
-                self.store.push(Node::new(key, value, hash));
-            }
->>>>>>> 65b8964f
         }
     }
 
